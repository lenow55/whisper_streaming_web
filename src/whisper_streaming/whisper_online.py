--- conflicted
+++ resolved
@@ -5,10 +5,6 @@
 from functools import lru_cache
 import time
 import logging
-<<<<<<< HEAD
-from .backends import FasterWhisperASR, MLXWhisper, WhisperTimestampedASR, OpenaiApiASR
-from .online_asr import OnlineASRProcessor, VACOnlineASRProcessor
-=======
 from src.config import AppSettings
 from src.whisper_streaming.backends import (
     FasterWhisperASR,
@@ -17,7 +13,6 @@
     OpenaiApiASR,
 )
 from src.whisper_streaming.online_asr import OnlineASRProcessor, VACOnlineASRProcessor
->>>>>>> 188879bd
 
 logger = logging.getLogger(__name__)
 
@@ -158,164 +153,3 @@
     for other in others:
         logging.getLogger(other).setLevel(args.log_level)
 
-<<<<<<< HEAD
-=======
-
-#    logging.getLogger("whisper_online_server").setLevel(args.log_level)
-
-
-# if __name__ == "__main__":
-#     import argparse
-#
-#     parser = argparse.ArgumentParser()
-#     parser.add_argument(
-#         "--audio_path",
-#         type=str,
-#         default="samples_jfk.wav",
-#         help="Filename of 16kHz mono channel wav, on which live streaming is simulated.",
-#     )
-#     add_shared_args(parser)
-#     parser.add_argument(
-#         "--start_at",
-#         type=float,
-#         default=0.0,
-#         help="Start processing audio at this time.",
-#     )
-#     parser.add_argument(
-#         "--offline", action="store_true", default=False, help="Offline mode."
-#     )
-#     parser.add_argument(
-#         "--comp_unaware",
-#         action="store_true",
-#         default=False,
-#         help="Computationally unaware simulation.",
-#     )
-#
-#     args = parser.parse_args()
-#
-#     # reset to store stderr to different file stream, e.g. open(os.devnull,"w")
-#     logfile = None  # sys.stderr
-#
-#     if args.offline and args.comp_unaware:
-#         logger.error(
-#             "No or one option from --offline and --comp_unaware are available, not both. Exiting."
-#         )
-#         sys.exit(1)
-#
-#     #    if args.log_level:
-#     #        logging.basicConfig(format='whisper-%(levelname)s:%(name)s: %(message)s',
-#     #                            level=getattr(logging, args.log_level))
-#
-#     set_logging(args, logger, others=["src.whisper_streaming.online_asr"])
-#
-#     audio_path = args.audio_path
-#
-#     SAMPLING_RATE = 16000
-#     duration = len(load_audio(audio_path)) / SAMPLING_RATE
-#     logger.info("Audio duration is: %2.2f seconds" % duration)
-#
-#     asr, online = asr_factory(args, logfile=logfile)
-#     if args.vac:
-#         min_chunk = args.vac_chunk_size
-#     else:
-#         min_chunk = args.min_chunk_size
-#
-#     # load the audio into the LRU cache before we start the timer
-#     a = load_audio_chunk(audio_path, 0, 1)
-#
-#     # warm up the ASR because the very first transcribe takes much more time than the other
-#     asr.transcribe(a)
-#
-#     beg = args.start_at
-#     start = time.time() - beg
-#
-#     def output_transcript(o, now=None):
-#         # output format in stdout is like:
-#         # 4186.3606 0 1720 Takhle to je
-#         # - the first three words are:
-#         #    - emission time from beginning of processing, in milliseconds
-#         #    - beg and end timestamp of the text segment, as estimated by Whisper model. The timestamps are not accurate, but they're useful anyway
-#         # - the next words: segment transcript
-#         if now is None:
-#             now = time.time() - start
-#         if o[0] is not None:
-#             log_string = f"{now * 1000:1.0f}, {o[0] * 1000:1.0f}-{o[1] * 1000:1.0f} ({(now - o[1]):+1.0f}s): {o[2]}"
-#
-#             logger.debug(log_string)
-#
-#             if logfile is not None:
-#                 print(
-#                     log_string,
-#                     file=logfile,
-#                     flush=True,
-#                 )
-#         else:
-#             # No text, so no output
-#             pass
-#
-#     if args.offline:  ## offline mode processing (for testing/debugging)
-#         a = load_audio(audio_path)
-#         online.insert_audio_chunk(a)
-#         try:
-#             o = online.process_iter()
-#         except AssertionError as e:
-#             logger.error(f"assertion error: {repr(e)}")
-#         else:
-#             output_transcript(o)
-#         now = None
-#     elif args.comp_unaware:  # computational unaware mode
-#         end = beg + min_chunk
-#         while True:
-#             a = load_audio_chunk(audio_path, beg, end)
-#             online.insert_audio_chunk(a)
-#             try:
-#                 o = online.process_iter()
-#             except AssertionError as e:
-#                 logger.error(f"assertion error: {repr(e)}")
-#                 pass
-#             else:
-#                 output_transcript(o, now=end)
-#
-#             logger.debug(f"## last processed {end:.2f}s")
-#
-#             if end >= duration:
-#                 break
-#
-#             beg = end
-#
-#             if end + min_chunk > duration:
-#                 end = duration
-#             else:
-#                 end += min_chunk
-#         now = duration
-#
-#     else:  # online = simultaneous mode
-#         end = 0
-#         while True:
-#             now = time.time() - start
-#             if now < end + min_chunk:
-#                 time.sleep(min_chunk + end - now)
-#             end = time.time() - start
-#             a = load_audio_chunk(audio_path, beg, end)
-#             beg = end
-#             online.insert_audio_chunk(a)
-#
-#             try:
-#                 o = online.process_iter()
-#             except AssertionError as e:
-#                 logger.error(f"assertion error: {e}")
-#                 pass
-#             else:
-#                 output_transcript(o)
-#             now = time.time() - start
-#             logger.debug(
-#                 f"## last processed {end:.2f} s, now is {now:.2f}, the latency is {now - end:.2f}"
-#             )
-#
-#             if end >= duration:
-#                 break
-#         now = None
-#
-#     o = online.finish()
-#     output_transcript(o, now=now)
->>>>>>> 188879bd
